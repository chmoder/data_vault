name: Checks

on:
  push:
    branches: [ master ]
  pull_request:
    branches: [ master ]

env:
  CARGO_TERM_COLOR: always

jobs:
  build:
    name: Run checks for Redis version ${{ matrix.redis-version }}
    runs-on: ubuntu-latest
    strategy:
      matrix:
        redis-version: [5, 6]
    env:
      REDIS_URL: redis://@127.0.0.1/
      ENCRYPTED_DATA_VAULT_KEY: 000102030405060708090a0b0c0d0e0f
      ENCRYPTED_DATA_VAULT_IV: f0f1f2f3f4f5f6f7f8f9fafbfcfdfeff
      CODECOV_TOKEN: ${{ secrets.CODECOV_TOKEN }}

    steps:
      - name: Start Redis
        uses: supercharge/redis-github-action@1.1.0
        with:
          redis-version: ${{ matrix.redis-version }}
      - name: Checkout Data Vault
        uses: actions/checkout@v2
      - name: Build
        run: cargo build --release --verbose
      - name: Run tests
        run: cargo test --verbose
      - name: Run benchmarks
        run: cargo bench -- --verbose --noplot --save-baseline criterion.dev.temp
      - name: Upload benchmarks
        run: |
<<<<<<< HEAD
          export CRITERION_TOKEN="${{ secrets.CRITERION_TOKEN }}"
          bash <(curl -s https://criterion.dev/bash)
=======
          find $(find . -type d -name criterion.dev.temp) -name raw.csv && \
          curl -F "raw.csv=@$(find $(find . -type d -name criterion.dev.temp) -name raw.csv)" \
          -H "Content-Type: multipart/form-data" \
          https://api.criterion.dev/v1/${{ github.repository }}/measurements?token=${{ secrets.CRITERION_TOKEN }}
>>>>>>> 9484c3b4
      - name: Install tarpaulin
        run: cargo install cargo-tarpaulin
      - name: Run tarpaulin
        run: cargo tarpaulin --out Xml
      - name: Upload CodeCov Report
        uses: codecov/codecov-action@v1
        with:
          token: ${{ secrets.CODECOV_TOKEN }}
          fail_ci_if_error: true<|MERGE_RESOLUTION|>--- conflicted
+++ resolved
@@ -37,15 +37,8 @@
         run: cargo bench -- --verbose --noplot --save-baseline criterion.dev.temp
       - name: Upload benchmarks
         run: |
-<<<<<<< HEAD
           export CRITERION_TOKEN="${{ secrets.CRITERION_TOKEN }}"
           bash <(curl -s https://criterion.dev/bash)
-=======
-          find $(find . -type d -name criterion.dev.temp) -name raw.csv && \
-          curl -F "raw.csv=@$(find $(find . -type d -name criterion.dev.temp) -name raw.csv)" \
-          -H "Content-Type: multipart/form-data" \
-          https://api.criterion.dev/v1/${{ github.repository }}/measurements?token=${{ secrets.CRITERION_TOKEN }}
->>>>>>> 9484c3b4
       - name: Install tarpaulin
         run: cargo install cargo-tarpaulin
       - name: Run tarpaulin
